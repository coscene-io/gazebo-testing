services:
  nav_test:
    image: ghcr.io/coscene-io/ros:humble-turtlebot3
    build:
      context: .
      dockerfile: docker/Dockerfile
      target: turtlebot3
    ports:
      - "21274:21274"  #  Bridge 
      - "8000:8000"    #  HTTP serve for the costudio gett the gazebo display file
    environment:
      - ROS_DISTRO=humble
      - TURTLEBOT3_MODEL=waffle_pi
    command: >
<<<<<<< HEAD
      bash -c '
        source /opt/ros/$${ROS_DISTRO}/setup.bash &&
        colcon build &&
        source /action/ros2_ws/install/setup.bash &&
        ros2 launch nav_test test_nav.launch.py
      '
=======
      bash -c "source /opt/ros/$${ROS_DISTRO}/setup.bash &&
               colcon build &&
               source /action/ros2_ws/install/setup.bash &
               python3 -m http.server 8000 --directory /input/models/RMUL2024_world/meshes & 
               ros2 launch nav_test test_nav.launch.py &
               ros2 launch stl_visualizer visualize.launch.py"
>>>>>>> ba3da7b8
    volumes:
      - ros2_ws:/action/ros2_ws
      - .:/action/ros2_ws/src
      - ./records/case1:/input
      - ./output:/output

volumes:
  ros2_ws:
    driver: local<|MERGE_RESOLUTION|>--- conflicted
+++ resolved
@@ -12,21 +12,12 @@
       - ROS_DISTRO=humble
       - TURTLEBOT3_MODEL=waffle_pi
     command: >
-<<<<<<< HEAD
-      bash -c '
-        source /opt/ros/$${ROS_DISTRO}/setup.bash &&
-        colcon build &&
-        source /action/ros2_ws/install/setup.bash &&
-        ros2 launch nav_test test_nav.launch.py
-      '
-=======
       bash -c "source /opt/ros/$${ROS_DISTRO}/setup.bash &&
                colcon build &&
                source /action/ros2_ws/install/setup.bash &
                python3 -m http.server 8000 --directory /input/models/RMUL2024_world/meshes & 
                ros2 launch nav_test test_nav.launch.py &
                ros2 launch stl_visualizer visualize.launch.py"
->>>>>>> ba3da7b8
     volumes:
       - ros2_ws:/action/ros2_ws
       - .:/action/ros2_ws/src
