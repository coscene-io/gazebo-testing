--- conflicted
+++ resolved
@@ -11,28 +11,12 @@
     environment:
       - ROS_DISTRO=humble
       - TURTLEBOT3_MODEL=waffle_pi
-<<<<<<< HEAD
-    command: >
-      bash -c '
-        source /opt/ros/$${ROS_DISTRO}/setup.bash &&
-        colcon build &&
-        source /action/ros2_ws/install/setup.bash &&
-        python3 -m http.server 8000 --directory /input/models/RMUL2024_world/meshes &&
-        ros2 launch nav_test test_nav.launch.py &&
-        ros2 launch stl_visualizer visualize.launch.py
-      '
-=======
->>>>>>> e9f0014a
     volumes:
       - ros2_ws:/action/ros2_ws
       - .:/action/ros2_ws/src
       - ./records/case1:/input
       - ./output:/output
-<<<<<<< HEAD
-
+    stop_grace_period: 20s
 volumes:
   ros2_ws:
-    driver: local
-=======
-    stop_grace_period: 20s
->>>>>>> e9f0014a
+    driver: local